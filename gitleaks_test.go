--- conflicted
+++ resolved
@@ -562,19 +562,19 @@
 		},
 		{
 			repo:        leaksRepo,
-<<<<<<< HEAD
 			description: "leaks present with entropy",
 			testOpts: Options{
 				Entropy: 4.7,
 			},
 			numLeaks: 7,
-=======
+		},
+		{
+			repo:        leaksRepo,
 			description: "Audit until specific commit",
 			numLeaks:    1,
 			testOpts: Options{
 				Commit: "f6839959b7bbdcd23008f1fb16f797f35bcd3a0c",
 			},
->>>>>>> eee4d056
 		},
 	}
 
